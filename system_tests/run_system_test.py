--- conflicted
+++ resolved
@@ -28,18 +28,6 @@
 import system_test_utils
 
 
-<<<<<<< HEAD
-=======
-REQUIREMENTS = {
-    'datastore': ['dataset_id', 'credentials'],
-    'storage': ['project', 'credentials'],
-    'pubsub': ['project', 'credentials'],
-    'bigquery': ['project', 'credentials'],
-    'bigtable': ['project', 'credentials'],
-    'bigtable-happybase': ['project', 'credentials'],
-    'logging': ['project', 'credentials'],
-}
->>>>>>> 659d2796
 TEST_MODULES = {
     'datastore': datastore,
     'storage': storage,
